--- conflicted
+++ resolved
@@ -41,39 +41,31 @@
 }
 
 type nodeConn struct {
-<<<<<<< HEAD
-	dist     *Conn
-=======
-	dist     *distributor
->>>>>>> fc0267b7
-	connInfo string
-	connData *connectionData
-	tcpConn  *net.TCPConn
-
-	nl        *networkListener
-	nlCloseCh chan chan bool
-
-	nw   *networkWriter
-	piCh chan *procedureInvocation
-	nwwg *sync.WaitGroup
+	conn        *Conn
+	connInfo    string
+	connData    *connectionData
+	tcpConn     *net.TCPConn
+
+	nl          *networkListener
+	nlCloseCh   chan chan bool
+
+	nw          *networkWriter
+	piCh        chan *procedureInvocation
+	nwwg        *sync.WaitGroup
 
 	// queued bytes will be read/written by the main client thread and also
 	// by the network listener thread.
 	queuedBytes int
 	qbMutex     sync.Mutex
 
-	open      bool
-	openMutex sync.RWMutex
-}
-
-<<<<<<< HEAD
-func newNodeConn(ci string, dist *Conn) *nodeConn {
-=======
-func newNodeConn(ci string, dist *distributor) *nodeConn {
->>>>>>> fc0267b7
+	open        bool
+	openMutex   sync.RWMutex
+}
+
+func newNodeConn(ci string, conn *Conn) *nodeConn {
 	var nc = new(nodeConn)
 	nc.connInfo = ci
-	nc.dist = dist
+	nc.conn = conn
 	nc.nl = newNetworkListener(nc, ci)
 	nc.nw = newNetworkWriter()
 	return nc
