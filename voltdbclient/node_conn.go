/* This file is part of VoltDB.
 * Copyright (C) 2008-2016 VoltDB Inc.
 *
 * This program is free software: you can redistribute it and/or modify
 * it under the terms of the GNU Affero General Public License as
 * published by the Free Software Foundation, either version 3 of the
 * License, or (at your option) any later version.
 *
 * This program is distributed in the hope that it will be useful,
 * but WITHOUT ANY WARRANTY; without even the implied warranty of
 * MERCHANTABILITY or FITNESS FOR A PARTICULAR PURPOSE.  See the
 * GNU Affero General Public License for more details.
 *
 * You should have received a copy of the GNU Affero General Public License
 * along with VoltDB.  If not, see <http://www.gnu.org/licenses/>.
 */

package voltdbclient

import (
	"bytes"
	"database/sql/driver"
	"errors"
	"fmt"
	"io"
	"log"
	"net"
	"sync"
	"time"
)

// start back pressure when this many bytes are queued for write
const maxQueuedBytes = 262144

// connectionData are the values returned by a successful login.
type connectionData struct {
	hostId      int32
	connId      int64
	leaderAddr  int32
	buildString string
}

type nodeConn struct {
	dist          *distributer
	connInfo      string
	reader        io.Reader
	connData      *connectionData
	asyncsChannel chan voltResponse
	asyncs        map[int64]*voltAsyncResponse
	asyncsMutex   *sync.Mutex
	nl            *networkListener
	nlCloseCh     chan bool

	nw        *networkWriter
	nwCh      chan<- *procedureInvocation
	nwCloseCh chan bool

	// queued bytes will be read/written by the main client thread and also
	// by the network listener thread.
	queuedBytes int
	qbMutex     sync.Mutex

	open      bool
	openMutex sync.RWMutex
}

func newNodeConn(ci string, dist *distributer) *nodeConn {
	var nc = new(nodeConn)

	nc.connInfo = ci
	nc.asyncsChannel = make(chan voltResponse)
	nc.asyncs = make(map[int64]*voltAsyncResponse)
	nc.asyncsMutex = &sync.Mutex{}
	nc.dist = dist
	return nc
}

func (nc *nodeConn) close() (err error) {
	nc.openMutex.Lock()
	if !nc.open {
		nc.openMutex.Unlock()
		return nil
	} else {
		nc.open = false
		nc.openMutex.Unlock()
	}

	close(nc.nwCloseCh)
	nc.nlCloseCh <- true

	if nc.reader != nil {
		tcpConn := nc.reader.(*net.TCPConn)
		err = tcpConn.Close()
	}
	nc.nw.wg.Wait()
	nc.nl.wg.Wait()
	return err
}
func (nc *nodeConn) isOpen() bool {
	var open bool
	nc.openMutex.RLock()
	open = nc.open
	nc.openMutex.RUnlock()
	return open
}

func (nc *nodeConn) connect() error {
	tcpConn, connData, err := nc.networkConnect()
	if err != nil {
		return err
	}

	nc.reader = tcpConn
	nc.connData = connData

	nc.nlCloseCh = make(chan bool, 1)
	nlwg := sync.WaitGroup{}
	nlwg.Add(1)
	nc.nl = newListener(nc, nc.connInfo, tcpConn, &nc.nwCloseCh, &nlwg)

	// The buffer won't be allocated up front, so it's ok to make this big.
	// In practice the buffer will be limited by back pressure
	ch := make(chan *procedureInvocation, 1000)
	nc.nwCh = ch
	nc.nwCloseCh = make(chan bool)
	nwwg := sync.WaitGroup{}
	nwwg.Add(1)
	nc.nw = newNetworkWriter(tcpConn, ch, &nc.nwCloseCh, &nwwg)

	nc.queuedBytes = 0

	nc.nl.start()
	nc.nw.start()
	go nc.processAsyncs()

	nc.openMutex.Lock()
	nc.open = true
	nc.openMutex.Unlock()
	return nil
}

// called when the network listener loses connection.
func (nc *nodeConn) reconnectNL() {

	if nc.reader != nil {
		tcpConn := nc.reader.(*net.TCPConn)
		_ = tcpConn.Close()
		nc.reader = nil
	}
	nc.queuedBytes = 0

	for {
		tcpConn, connData, err := nc.networkConnect()
		if err != nil {
			log.Println(fmt.Printf("Failed to reconnect to server with %s, retrying\n", err))
			time.Sleep(5 * time.Second)
			continue
		}
		nc.reader = tcpConn
		nc.connData = connData

		nc.nlCloseCh = make(chan bool, 1)
		nc.nl.onReconnect(tcpConn, &nc.nwCloseCh)

		nc.nwCloseCh = make(chan bool)
		nc.nw.onReconnect(tcpConn, &nc.nwCloseCh)

		nc.nl.wg.Add(1)
		nc.nl.start()
		nc.nw.wg.Add(1)
		nc.nw.start()

		nc.openMutex.Lock()
		nc.open = true
		nc.openMutex.Unlock()
		break
	}
}

func (nc *nodeConn) networkConnect() (*net.TCPConn, *connectionData, error) {
	raddr, err := net.ResolveTCPAddr("tcp", nc.connInfo)
	if err != nil {
		return nil, nil, fmt.Errorf("Error resolving %v.", nc.connInfo)
	}
	tcpConn, err := net.DialTCP("tcp", nil, raddr)
	if err != nil {
		return nil, nil, err
	}
	login, err := serializeLoginMessage("", "")
	if err != nil {
		tcpConn.Close()
		return nil, nil, err
	}
	writeLoginMessage(tcpConn, &login)
	if err != nil {
		tcpConn.Close()
		return nil, nil, err
	}
	connData, err := readLoginResponse(tcpConn)
	if err != nil {
		tcpConn.Close()
		return nil, nil, err
	}
	return tcpConn, connData, nil
}

func (nc *nodeConn) exec(pi *procedureInvocation) (driver.Result, error) {
	if !nc.open {
		return nil, errors.New("Connection is closed")
	}
	c := nc.nl.registerRequest(nc, pi)
	nc.incrementQueuedBytes(pi.getLen())
	nc.nwCh <- pi

	select {
	case resp := <-c:
		switch resp.(type) {
		case VoltResult:
			return resp.(VoltResult), nil
		case VoltError:
			return nil, resp.(VoltError)
		default:
			return nil, VoltError{error: errors.New("unexpected response type")}
		}
	case <-time.After(pi.timeout):
		return nil, VoltError{voltResponse: voltResponseInfo{status: int8(CONNECTION_TIMEOUT)}, error: errors.New("timeout")}
	}
}

func (nc *nodeConn) execAsync(resCons AsyncResponseConsumer, pi *procedureInvocation) error {
	if !nc.open {
		return errors.New("Connection is closed")
	}
	c := nc.nl.registerRequest(nc, pi)
	vasr := newVoltAsyncResponse(nc, pi.handle, c, false, resCons)
	nc.registerAsync(pi.handle, vasr)
	nc.incrementQueuedBytes(pi.getLen())
	nc.nwCh <- pi
	return nil
}

func (nc *nodeConn) query(pi *procedureInvocation) (driver.Rows, error) {
	if !nc.open {
		return nil, errors.New("Connection is closed")
	}
	c := nc.nl.registerRequest(nc, pi)
	nc.incrementQueuedBytes(pi.getLen())
	nc.nwCh <- pi
	select {
	case resp := <-c:
		switch resp.(type) {
		case VoltRows:
			return resp.(VoltRows), nil
		case VoltError:
			return nil, resp.(VoltError)
		default:
			return nil, VoltError{error: errors.New("unexpected response type")}
		}
	case <-time.After(pi.timeout):
		// TODO: make an error type for timeout
		return nil, VoltError{voltResponse: voltResponseInfo{status: int8(CONNECTION_TIMEOUT)}, error: errors.New("timeout")}
	}
}

// QueryAsync executes a query asynchronously.  The invoking thread will block
// until the query is sent over the network to the server.  The eventual
// response will be handled by the given AsyncResponseConsumer, this processing
// happens in the 'response' thread.
func (nc *nodeConn) queryAsync(rowsCons AsyncResponseConsumer, pi *procedureInvocation) error {
	if !nc.open {
		return errors.New("Connection is closed")
	}
	c := nc.nl.registerRequest(nc, pi)
	vasr := newVoltAsyncResponse(nc, pi.handle, c, true, rowsCons)
	nc.registerAsync(pi.handle, vasr)
	nc.incrementQueuedBytes(pi.getLen())
	nc.nwCh <- pi
	return nil
}

func (nc *nodeConn) incrementQueuedBytes(numBytes int) {
	nc.qbMutex.Lock()
	nc.queuedBytes += numBytes
	nc.qbMutex.Unlock()
}

func (nc *nodeConn) decrementQueuedBytes(numBytes int) {
	nc.qbMutex.Lock()
	nc.queuedBytes -= numBytes
	nc.qbMutex.Unlock()
}

func (nc *nodeConn) getQueuedBytes() int {
	var qb int
	nc.qbMutex.Lock()
	qb = nc.queuedBytes
	nc.qbMutex.Unlock()
	return qb
}

func (nc *nodeConn) drain() {
	var numAsyncs int
	for {
		nc.asyncsMutex.Lock()
		numAsyncs = len(nc.asyncs)
		nc.asyncsMutex.Unlock()
		numQueuedWrites := len(nc.nwCh)
		if numAsyncs == 0 && numQueuedWrites == 0 {
			break
		}
		time.Sleep(50 * time.Millisecond)
	}
}

func (nc *nodeConn) processAsyncs() {
	for {
		resp := <-nc.asyncsChannel
		handle := resp.getHandle()
		nc.asyncsMutex.Lock()
		async := nc.asyncs[handle]
		nc.asyncsMutex.Unlock()
		// can happen on reconnect...
		if async == nil {
			continue
		}

<<<<<<< HEAD
		err := resp.getError()
		if err != nil {
			async.getArc().ConsumeError(err)
		} else {

			if async.isQuery() {
				vrows := resp.(VoltRows)
				if err := vrows.getError(); err != nil {
					async.getArc().ConsumeError(err)
				} else {
					async.getArc().ConsumeRows(vrows)

				}
			} else {
				vrslt := resp.(VoltResult)
				if err := vrslt.getError(); err != nil {
					async.getArc().ConsumeError(err)
				} else {
					async.getArc().ConsumeResult(vrslt)
				}
			}
=======
		switch resp.(type) {
		case VoltRows:
			async.getArc().ConsumeRows(resp.(VoltRows))
		case VoltResult:
			async.getArc().ConsumeResult(resp.(VoltResult))
		case VoltError:
			async.getArc().ConsumeError(resp.(VoltError))
		default:
			log.Panic("unexpected response type", resp)
>>>>>>> 037c9d9a
		}
		nc.asyncsMutex.Lock()
		delete(nc.asyncs, handle)
		nc.asyncsMutex.Unlock()
	}
}

func (nc *nodeConn) hasBP() bool {
	return nc.getQueuedBytes() >= maxQueuedBytes
}

func (nc *nodeConn) registerAsync(handle int64, vasr *voltAsyncResponse) {
	nc.asyncsMutex.Lock()
	nc.asyncs[handle] = vasr
	nc.asyncsMutex.Unlock()
	go func(ch <-chan voltResponse) {
		select {
		case vr := <-ch:
			nc.asyncsChannel <- vr
		case <-time.After(2 * time.Minute):
			req := nc.nl.removeRequest(vasr.handle())
			if req != nil {
				err := errors.New("timeout")
				vr := newVoltResponseInfoError(vasr.handle(), err)
				nc.asyncsChannel <- vr
			}
		}
		nc.asyncsChannel <- <-ch
	}(vasr.channel())
}

func (nc *nodeConn) removeAsync(han int64) {
	nc.asyncsMutex.Lock()
	delete(nc.asyncs, han)
	nc.asyncsMutex.Unlock()
}

func writeLoginMessage(writer io.Writer, buf *bytes.Buffer) {
	// length includes protocol version.
	length := buf.Len() + 2
	var netmsg bytes.Buffer
	writeInt(&netmsg, int32(length))
	writeProtoVersion(&netmsg)
	writePasswordHashVersion(&netmsg)
	// 1 copy + 1 n/w write benchmarks faster than 2 n/w writes.
	io.Copy(&netmsg, buf)
	io.Copy(writer, &netmsg)
}

func readLoginResponse(reader io.Reader) (*connectionData, error) {
	buf, err := readMessage(reader)
	if err != nil {
		return nil, err
	}
	connData, err := deserializeLoginResponse(buf)
	return connData, err
}

// AsyncResponseConsumer is a type that consumes responses from asynchronous
// Queries and Execs.
// In the VoltDB go client, asynchronous requests are continuously processed by
// one or more goroutines executing in the background.  When a response from
// the server is received for an asynchronous request, one of the methods in
// this interface is invoked.  An instance of AyncResponseConsumer is passed
// when an asynchronous request is made, this instance will process the
// response for that request.
type AsyncResponseConsumer interface {

	// This method is invoked when an error is returned by an async Query
	// or an Exec.
	ConsumeError(error)
	// This method is invoked when a Result is returned by an async Exec.
	ConsumeResult(driver.Result)
	// This method is invoked when Rows is returned by an async Query.
	ConsumeRows(driver.Rows)
}

type voltAsyncResponse struct {
	conn *nodeConn
	han  int64
	ch   <-chan voltResponse
	isQ  bool
	arc  AsyncResponseConsumer
}

func newVoltAsyncResponse(conn *nodeConn, han int64, ch <-chan voltResponse, isQuery bool, arc AsyncResponseConsumer) *voltAsyncResponse {
	var vasr = new(voltAsyncResponse)
	vasr.conn = conn
	vasr.han = han
	vasr.ch = ch
	vasr.isQ = isQuery
	vasr.arc = arc
	return vasr
}

func (vasr *voltAsyncResponse) getArc() AsyncResponseConsumer {
	return vasr.arc
}

func (vasr *voltAsyncResponse) channel() <-chan voltResponse {
	return vasr.ch
}

func (vasr *voltAsyncResponse) handle() int64 {
	return vasr.han
}

func (vasr *voltAsyncResponse) isQuery() bool {
	return vasr.isQ
}

// Null Value type
type nullValue struct {
	colType int8
}

func (nv *nullValue) getColType() int8 {
	return nv.colType
}<|MERGE_RESOLUTION|>--- conflicted
+++ resolved
@@ -324,29 +324,6 @@
 			continue
 		}
 
-<<<<<<< HEAD
-		err := resp.getError()
-		if err != nil {
-			async.getArc().ConsumeError(err)
-		} else {
-
-			if async.isQuery() {
-				vrows := resp.(VoltRows)
-				if err := vrows.getError(); err != nil {
-					async.getArc().ConsumeError(err)
-				} else {
-					async.getArc().ConsumeRows(vrows)
-
-				}
-			} else {
-				vrslt := resp.(VoltResult)
-				if err := vrslt.getError(); err != nil {
-					async.getArc().ConsumeError(err)
-				} else {
-					async.getArc().ConsumeResult(vrslt)
-				}
-			}
-=======
 		switch resp.(type) {
 		case VoltRows:
 			async.getArc().ConsumeRows(resp.(VoltRows))
@@ -356,7 +333,6 @@
 			async.getArc().ConsumeError(resp.(VoltError))
 		default:
 			log.Panic("unexpected response type", resp)
->>>>>>> 037c9d9a
 		}
 		nc.asyncsMutex.Lock()
 		delete(nc.asyncs, handle)
@@ -380,8 +356,7 @@
 			req := nc.nl.removeRequest(vasr.handle())
 			if req != nil {
 				err := errors.New("timeout")
-				vr := newVoltResponseInfoError(vasr.handle(), err)
-				nc.asyncsChannel <- vr
+				nc.asyncsChannel <- err.(voltResponse)
 			}
 		}
 		nc.asyncsChannel <- <-ch
@@ -475,4 +450,11 @@
 
 func (nv *nullValue) getColType() int8 {
 	return nv.colType
+}
+
+func (nc *nodeConn) TestClose() {
+	if nc.reader != nil {
+		tcpConn := nc.reader.(*net.TCPConn)
+		_ = tcpConn.Close()
+	}
 }